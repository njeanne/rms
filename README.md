# rms

Compute the [Root Mean Square Deviation](https://amberhub.chpc.utah.edu/amber-hub/start-here-rmsd-analysis-in-cpptraj/) (RMSD) and the [Root Mean Square Fluctuation](https://amberhub.chpc.utah.edu/atomicfluct-rmsf/) (RMSF) plots from a trajectory file.

## Conda environment

A [conda](https://docs.conda.io/projects/conda/en/latest/index.html) YAML environment file is provided: `conda_env/rms_env.yml`. The file contains all the dependencies to run the script.
The conda environment is created using the command:
```shell script
# create the environment
conda env create -f conda_env/rms_env.yml

# activate the environment
conda activate rms
```

The usage of the script after activating the conda environment can be displayed with:

```shell script
./rms.py -h
```

The outputs are:
- a RMSD plot
- a RMSD data coordinates CSV file
- a RMSF plot
- a RMSF data coordinates CSV file

## RMSD and RMSF without the protein domains

The analysis can be run with the following command on the test data provided in the repository (`data_for_dev` directory):
```shell script
./rms.py --out results/MD_data_test --sample "MD data test" --info "Simulation time: 2 ns" \
--mask @CA,C,O,N --format svg --remove-pdb --topology data/MD_data_test.parm \
data/MD_data_test.nc
```

The optional arguments are:
- `--md-time` argument is the time elapsed at each frame of the molecular dynamics simulation.
- `--mask` argument is the mask to apply on the residues to compute the RMSs as described in [AMBER documentation](https://amber-md.github.io/pytraj/latest/atom_mask_selection.html#examples-atom-mask-selection-for-trajectory).

The script produces the RMSD plot:

![RMSD plot](doc/_static/RMSD.svg)

and the RMSF plot:

![RMSF plot](doc/_static/RMSF_without_domains.svg)

## RMSD and RMSF with the protein domains

If you want to add the domains annotation of the protein, you can use the `--domains` argument which value is the path 
to a comma separated file with the domains coordinates as the one provided in `data/MD_data_test_domains.csv`. This
argument should not be used if you specify a residue selection in the mask as: `:25-57@CA,C,O,N`.

The command:
```shell script
./rms.py --out results/MD_data_test --sample "MD data test" --info "Simulation time: 2 ns" \
--mask @CA,C,O,N --format svg --remove-pdb --domains data/MD_data_test_domains.csv \
--topology data/MD_data_test.parm data/MD_data_test.nc
```

Produces the previous RMSD plot and the RMSF plot with the domains:
![RMSF plot with domains](doc/_static/RMSF_with_domains.svg)

## RMSD and RMSF with a mask selecting residues of a domain

Plotting only the `domain 2` coordinates of the CSV domains (residue 29 to 54) file with `--mask` argument. In that case 
the `--domains` argument **should not be used**.
```shell script
./rms.py --out results/MD_data_test --sample "MD data test" --info "Simulation time: 2 ns" \
--mask :29-54@CA,C,O,N --format svg --remove-pdb --topology data/MD_data_test.parm \
data/MD_data_test.nc
```
<<<<<<< HEAD
=======

Plot only the selected domain 2 for the RMSD and the RMSF:
![RMSD plot domain 2](doc/_static/RMSD_domain2.svg)
![RMSF plot domain 2](doc/_static/RMSF_domain2.svg)
>>>>>>> ba6b95ca
<|MERGE_RESOLUTION|>--- conflicted
+++ resolved
@@ -72,10 +72,7 @@
 --mask :29-54@CA,C,O,N --format svg --remove-pdb --topology data/MD_data_test.parm \
 data/MD_data_test.nc
 ```
-<<<<<<< HEAD
-=======
 
 Plot only the selected domain 2 for the RMSD and the RMSF:
 ![RMSD plot domain 2](doc/_static/RMSD_domain2.svg)
-![RMSF plot domain 2](doc/_static/RMSF_domain2.svg)
->>>>>>> ba6b95ca
+![RMSF plot domain 2](doc/_static/RMSF_domain2.svg)